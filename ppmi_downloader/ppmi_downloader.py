import getpass
import glob
import json
import os
import os.path as op
from pathlib import Path
import pkg_resources
import signal
import socket
import string
import tempfile
import xml.etree.ElementTree as ET
from configparser import ConfigParser
from contextlib import contextmanager
from pathlib import Path
from typing import Optional, List, Sequence

import tqdm
from bs4 import BeautifulSoup
from selenium import webdriver
from selenium.common.exceptions import TimeoutException
from selenium.webdriver.common.by import By
from selenium.webdriver.support.wait import WebDriverWait
from webdriver_manager.chrome import ChromeDriverManager
from packaging import version

import ppmi_downloader.ppmi_logger as logger
from ppmi_downloader.ppmi_navigator import (
    PPMINavigator,
    ppmi_home_webpage,
    ppmi_main_webpage,
)


class fileMatchingError(Exception):
    pass


def get_ip_hostname():
    return socket.gethostbyname(socket.gethostname()) + ":4444"


@contextmanager
def timeout_manager(timeout):
    # Register a function to raise a TimeoutError on the signal.
    signal.signal(signal.SIGALRM, raise_timeout)
    # Schedule the signal to be sent after ``time``.
    signal.alarm(timeout)

    try:
        yield
    except TimeoutError:
        pass
    finally:
        # Unregister the signal so it won't be triggered
        # if the timeout is not reached.
        signal.signal(signal.SIGALRM, signal.SIG_IGN)


def raise_timeout(signum, frame):
    raise TimeoutError


def get_driver(headless: bool, tempdir: str, remote: Optional[str] = None):
    r"""Smart constructor for WebDriver

    Parameters
    ----------
    headless : bool
        Run the driver in headless mode
    tempdir : str
        Name of the directory to store downloads
    remote : Optional[str]
        If set, specifies the url of the selenium grid to connect on

    Returns
    -------
    WebDriver
    """
    # Create Chrome webdriver
    manager = ChromeDriverManager()
    options = webdriver.ChromeOptions()
    prefs = {
        "download.default_directory": tempdir,
        "download.prompt_for_download": False,
    }

    options.add_experimental_option("prefs", prefs)
    if headless:
        try:
            # https://www.selenium.dev/blog/2023/headless-is-going-away/
            if version.parse(manager.driver.get_browser_version()) < version.parse('109'):
                options.add_argument("--headless")
            else:
                options.add_argument("--headless=new")
        except:
            # `manager.driver.get_browser_version()` sometimes fails.
            # In that case, assume version prior to 109.
            options.add_argument("--headless")
        options.add_argument("--window-size=1920,1080")

    if remote is None:
        driver = webdriver.Chrome(
            ChromeDriverManager().install(), options=options
        )
    else:
        if remote == "hostname":
            remote = get_ip_hostname()

        options.add_argument("--ignore-ssl-errors=yes")
        options.add_argument("--ignore-certificate-errors")
        driver = None
        with timeout_manager(30):
            driver = webdriver.Remote(remote, options=options)
        if driver is None:
            logger.error("Unable to reach Remote selenium webdriver")

    driver.maximize_window()
    return driver


class PPMIDownloader:
    """
    A downloader of PPMI metadata. Requires a PPMI account.
    See function download_metadata for usage.
    """

    file_ids_default_path = "study_data_to_checkbox_id.json"

    def __init__(
        self,
        config_file: str = ".ppmi_config",
        headless: bool = True,
        tempdir: str = "/tmp/",
        remote: Optional[str] = None,
    ) -> None:
        """Initialized PPMI downloader

        Set PPMI credentials by
        (1) looking in config file (default: .ppmi_config in current working directory),
        (2) looking in environment variables PPMI_LOGIN and PPMI_PASSWORD,
        (3) prompting the user.

        Optionally, the `PPMI_SINGULARITY_SELENIUM_REMOTE` environment variable can be
        set has a fallback for `remote`. The value should be set to "hostname".
        See also, `selenium_grid_utils::run` for more details.

        Parameters
        ----------
        config_file : str
            Name of the configuration file
        headless : bool
            Run the driver in headless mode
        tempdir : str
            Name of temporary directory for downloads
        remote : Optional[str]
            If set, specifies the url of the selenium grid to connect on

        """
        self.remote = remote
        if self.remote is None:
            self.remote = os.getenv("PPMI_SINGULARITY_SELENIUM_REMOTE")
        self.__set_credentials(config_file)
        self.tempdir = tempfile.TemporaryDirectory(
            dir=os.path.abspath(tempdir))
        self.driver = get_driver(
            headless=headless, tempdir=self.tempdir.name, remote=self.remote
        )
        self.html = PPMINavigator(self.driver)

        logger.debug(self.driver.desired_capabilities)
        logger.debug(self.tempdir)

        # Load real metadata names
        self._get_real_name()

        # Ids of the download checkboxes in the PPMI metadata download page
        self.file_ids_path = Path(__file__).parent.joinpath(
            self.file_ids_default_path)
        if not self.file_ids_path.exists():
            self.crawl_study_data(cache_file=self.file_ids_path)

        with open(self.file_ids_path, "r", encoding="utf-8") as fin:
            self.file_ids = json.load(fin)

        logger.debug(self.config_file, config_file)

    def quit(self) -> None:
        r"""Quits the driver and removes temporary files"""
        self.tempdir.cleanup()
        self.driver.delete_all_cookies()
        self.driver.quit()

    def __del__(self):
        try:
            self.quit()
        except Exception:
            pass

    def __set_credentials(self, config_file: str) -> None:
        """Set PPMI credentials

        Set PPMI credentials by
        (1) looking in config file (default: .ppmi_config in current working directory)
        (2) looking in environment variables PPMI_LOGIN and PPMI_PASSWORD
        (3) prompting the user.

        Parameters
        ----------
        config_file : str
            Name of the configuration file
        """

        self.config_file = config_file

        # These variables will be set by the configuration
        login = None
        password = None

        read_config = False  # will set to True if credentials are read from config file

        # look in config file
        if op.exists(self.config_file):
            config = ConfigParser()
            config.read(self.config_file)
            login = config.get("ppmi", "login")
            password = config.get("ppmi", "password")
            read_config = True

        if login is None or password is None:
            # read environment variables
            login = os.environ.get("PPMI_LOGIN")
            password = os.environ.get("PPMI_PASSWORD")

        if login is None or password is None:
            # prompt user
            login = input("PPMI login: ")
            password = getpass.getpass("PPMI password: ")

        if not read_config:
            # write config file
            config = ConfigParser()
            config.read(self.config_file)
            config.add_section("ppmi")
            config.set("ppmi", "login", login)
            config.set("ppmi", "password", password)
            with open(self.config_file, "w") as f:
                config.write(f)

        self.email = login
        self.password = password

    def _get_real_name(self) -> None:
        """
        Initialize the attribute mapping guessed names from
        crawling PPMI to actual downloaded files.
        """
        cache_file = pkg_resources.resource_filename(
            "ppmi_downloader", "guessed_to_real.json"
        )

        with open(cache_file, "r", encoding="utf-8") as fi:
            self.guessed_to_real = json.load(fi)
            self.real_to_guessed = {v: k for k,
                                    v in self.guessed_to_real.items()}

    def init_and_log(self) -> None:
        """
        Initialize a driver, a ppmi navigator
        and login to ppmi portal
        """
        self.html.login(self.email, self.password)

    def crawl_checkboxes_id(self, soup):
        r"""Crawl for checboxes id and name

        Crawl the current page for checkboxes and associated name
        Print a warning if no checkbox is found
        """
        label_to_checkboxes_id = {}
        for checkbox in soup.find_all(type="checkbox"):
            if (checkbox_id := checkbox.get("id")) is not None:
                if (href := checkbox.findNext()) is not None:
                    name = href.text
                    if name == "" or name is None:
                        logger.warning(
                            f"Found checkbox with no name {checkbox}")
                    else:
                        label_to_checkboxes_id[name.strip()] = checkbox_id
        return label_to_checkboxes_id

    def crawl_study_data(
            self, cache_file: str = "study_data_to_checkbox_id.json"):
        """
        Creates a mapping between Study data checkbox's name
        and their corresponding checkbox id
        """
        self.init_and_log()
        self.html.click_button_chain(["Download", "Study Data", "ALL"])
        soup = BeautifulSoup(self.driver.page_source, features="lxml")
        study_name_to_checkbox = self.crawl_checkboxes_id(soup)

        def clean_name(name):
            to_replace = {
                ord(c): "_"
                for c in (string.whitespace + string.punctuation).replace("-", "")
            }
            return str.translate(name, to_replace) + ".csv"

        study_name_to_checkbox_clean = {}
        for name, checkbox in study_name_to_checkbox.items():
            if checkbox.isdigit() and "Archived" not in name:
                study_name_to_checkbox_clean[clean_name(name)] = checkbox

        with open(cache_file, "w", encoding="utf-8") as fo:
            json.dump(study_name_to_checkbox_clean, fo, indent=0)

    def crawl_advanced_search(
            self, cache_file: str = "search_to_checkbox_id.json"):
        """
        Creates a mapping between Advances Search checkboxe's name
        and their corresponding checkbox id
        """
        self.init_and_log()
        self.html.click_button_chain(
            ["Search", "Advanced Image Search (beta)"])
        soup = BeautifulSoup(self.driver.page_source, features="lxml")
        criteria_name_to_checkbox_id = self.crawl_checkboxes_id(soup)
        with open(cache_file, "w", encoding="utf-8") as fo:
            json.dump(criteria_name_to_checkbox_id, fo, indent=0)

    def download_imaging_data(
        self,
        subject_ids: List[int],
        timeout: float = 600,
        destination_dir: str = ".",
        type: str = "archived",
    ):
        r"""Download all imaging data files from PPMI. Requires Google Chrome.

        Parameters
        ----------
        subject_ids: List[int]
            list of subject ids
        timeout : bool
            file download timeout, in seconds
        destination_dir : str
            directory where to store the downloaded files
        type : str
            can be 'archived' or 'nifti'. Archived means that the images are
            downloaded as archived in the PPMI database, which usually means
            in DICOM format.

        """
        assert type in (
            "archived",
            "nifti",
        ), f'Invalid type: {type}. Only "archived" and "nifti" are supported'

        if len(subject_ids) == 0:
            return

        subjectIds = ",".join([str(i) for i in subject_ids])

        # Login to PPMI
        self.driver.get(ppmi_main_webpage)
        self.html.login(self.email, self.password)

        # navigate to search page
        self.driver.get(ppmi_home_webpage)
        # click on 'Search'
        # Click on 'Advanced Image Search (beta)'
        self.html.click_button_chain(
            ["Search", "Advanced Image Search (beta)"])

        # Enter id's and add to collection
        self.html.enter_data("subjectIdText", subjectIds, By.ID)
        self.html.click_button("advSearchQuery", By.ID)
        self.html.Search_AdvancedImageSearchbeta_SelectAll()
        self.html.click_button("advResultAddCollectId", By.ID)
        self.html.enter_data(
            "nameText", f"images-{op.basename(self.tempdir.name)}", By.ID
        )
        self.html.click_button("nameText", By.ID)
        self.html.Search_AdvancedImageSearchbeta_AddToCollection_OK()

        self.html.click_button("export", By.ID)
        self.html.click_button("selectAllCheckBox", By.ID)
        if type == "nifti":
            self.html.click_button("niftiButton", By.ID)
        elif type == "archived":
            self.html.click_button("archivedButton", By.ID)
        self.html.click_button("simple-download-button", By.ID)

        # Download imaging data and metadata
        self.html.click_button("Zip File", By.PARTIAL_LINK_TEXT)
        self.html.click_button("Metadata", By.PARTIAL_LINK_TEXT)

        # Wait for download to complete
        def download_complete(driver):
            downloaded_files = os.listdir(self.tempdir.name)
            # assert len(downloaded_files) <= 3
            if len(downloaded_files) == 0:
                return False
            for f in downloaded_files:
                if f.endswith(".crdownload"):
                    filename = os.path.join(self.tempdir.name, f)
                    size = os.stat(filename).st_size
                    logger.debug("Size", size)
                    return False
            # assert f.endswith((".csv", ".zip", ".dcm", ".xml")), f
            return True

        try:
            WebDriverWait(self.driver, timeout, poll_frequency=5).until(
                download_complete)
        except TimeoutException:
            self.quit()
            logger.error("Timeout when downloading imaging data", subject_ids)
        # Move file to cwd or extract zip file
        downloaded_files = os.listdir(self.tempdir.name)

<<<<<<< HEAD
        # we got imaging data and metadata
        if len(downloaded_files) != 3:
            raise fileMatchingError(
                f"Found {len(downloaded_files)} while 3 was expected: {downloaded_files}\n"
            )

=======
>>>>>>> 3ba7df27
        # unzip files
        self.html.unzip_imaging_data(
            downloaded_files, self.tempdir.name, destination_dir
        )

    def download_3D_T1_info(self, timeout: float = 120, destination_dir: str = "."):
        r"""Download csv file containing information about available 3D MRIs

        Parameters
        ----------
        timeout : float
            file download timeout, in seconds
        destination_dir : str
            directory where to store the downloaded files

        """

        # Login to PPMI
        self.driver.get(ppmi_main_webpage)
        # self.html = PPMINavigator(self.driver)
        self.html.login(self.email, self.password)

        # navigate to metadata page
        self.driver.get(ppmi_home_webpage)
        self.html.click_button_chain(
            ["Search", "Advanced Image Search (beta)"])

        # Click 3D checkbox
        self.html.click_button(
            "imgProtocol_checkBox1.Acquisition_Type.3D", By.ID)
        # Click checkbox to display visit name in results
        self.html.click_button("RESET_VISIT.0", By.ID)
        # Click checkbox to display weighting in results
        self.html.click_button("RESET_PROTOCOL_STRING.1_Weighting", By.ID)
        # Click checkbox to display manufacturer in results
        self.html.click_button("RESET_PROTOCOL_STRING.1_Manufacturer", By.ID)
        # Click checkbox to display slice thickness in results
        self.html.click_button(
<<<<<<< HEAD
            "RESET_PROTOCOL_NUMERIC.imgProtocol_1_Slice_Thickness", By.ID
        )
=======
            "RESET_PROTOCOL_NUMERIC.imgProtocol_1_Slice_Thickness", By.ID)
>>>>>>> 3ba7df27
        # Click checkbox to display manufacturer model in results
        self.html.click_button("RESET_PROTOCOL_STRING.1_Mfg_Model", By.ID)
        # Click checkbox to display study date in results
        self.html.click_button("RESET_STUDY.0", By.ID)
        # Click checkbox to display field strength in results
        self.html.click_button(
            "RESET_PROTOCOL_NUMERIC.imgProtocol_1_Field_Strength", By.ID
        )
        # Click checkbox to display image ID in results
        self.html.click_button("RESET_MODALITY.1", By.ID)
        # Click checkbox to display acquisition plane in results
        self.html.click_button(
            "RESET_PROTOCOL_STRING.1_Acquisition_Plane", By.ID)

        # Click search button
        self.html.click_button("advSearchQuery", By.ID)
        # Click CSV Download button
        self.html.click_button('//*[@type="button" and @value="CSV Download"]')

        # Wait for download to complete
        def download_complete(driver):
            downloaded_files = os.listdir(self.tempdir.name)
            # assert len(downloaded_files) <= 1
            if len(downloaded_files) == 0:
                return False
            for f in downloaded_files:
                if f.endswith(".crdownload"):
                    filename = os.path.join(self.tempdir.name, f)
                    size = os.stat(filename).st_size
                    logger.debug("Size", size)
                    return False
                if f.endswith(".csv"):
                    return True
            # assert f.endswith(".csv"), f"file ends with: {f}"
            return True

        try:
            WebDriverWait(self.driver, timeout, poll_frequency=5).until(
                download_complete)
        except TimeoutException:
            self.quit()
            logger.error("Unable to download T1 3D information")

        # Move file to cwd or extract zip file
        file_name = self.html.unzip_metadata(
            self.tempdir.name, destination_dir)

        return file_name

    def download_metadata(
        self,
        file_ids: str | List[str],
        timeout: float = 600,
        destination_dir: str = ".",
    ) -> None:
        """
        Download metadata files from PPMI. Requires Google Chrome.

        Parameters
        ----------
        file_ids: str | List[str]
          list of file ids included in self.file_ids.keys
        timeout : float
          file download timeout, in seconds
        destination_dir : str
          directory where to store the downloaded files
        """

        if not isinstance(file_ids, list):
            file_ids = [file_ids]

        supported_files = set(self.file_ids.keys()) | set(
            self.real_to_guessed.keys())
        for file_name in tqdm.tqdm(file_ids):
            if file_name not in supported_files:
                raise Exception(f"Unsupported file name: {file_name}.")

        # Login to PPMI
        self.driver.get(ppmi_main_webpage)
        # self.html = PPMINavigator(self.driver)
        self.html.login(self.email, self.password)

        # navigate to metadata page
        self.driver.get(ppmi_home_webpage)
        self.html.click_button_chain(["Download", "Study Data", "ALL"])

        # select file and download
        for file_name in file_ids:
            # Look for the guessed name
            # if not present, retrieve the guessed name from the real name
            checkbox_id = self.file_ids.get(file_name, None)
            if checkbox_id is None:
                guess = self.real_to_guessed[file_name]
                checkbox_id = self.file_ids.get(guess)
            for checkbox in self.driver.find_elements(By.ID, checkbox_id)[0:2]:
                logger.debug('Click checkbox', checkbox_id, file_name)
                checkbox.click()

        self.html.click_button("downloadBtn", By.ID)

        # Wait for download to complete
        def download_complete(driver):
            downloaded_files = os.listdir(self.tempdir.name)
            # assert len(downloaded_files) <= 1
            if len(downloaded_files) == 0:
                return False
            for f in downloaded_files:
                if f.endswith(".crdownload"):
                    filename = os.path.join(self.tempdir.name, f)
                    size = os.stat(filename).st_size
                    logger.debug("Size", size)
                    return False
            # assert f.endswith((".csv", ".zip")), f"file ends with: {f}"
            return True

        try:
            WebDriverWait(self.driver, timeout, poll_frequency=5).until(
                download_complete)
        except TimeoutException as e:
            self.quit()
            raise e

        # Move file to cwd or extract zip file
        self.html.unzip_metadata(self.tempdir.name, destination_dir)


class PPMINiftiFileFinder:
    """
    A class to find a Nifti file by subject ID, visit ID and protocol description
    from a PPMI image collection. See function find_nifti for detailed usage.
    """

    def __init__(self, download_dir="PPMI"):
        self.download_dir = download_dir
        # Mapping between Study Data Event IDs and imaging visit names
        self.visit_map = {
            "SC": "Screening",
            "BL": "Baseline",
            "V01": "Month 3",
            "V02": "Month 6",
            "V03": "Month 9",
            "V04": "Month 12",
            "V05": "Month 18",
            "V06": "Month 24",
            "V07": "Month 30",
            "V08": "Month 36",
            "V09": "Month 42",
            "V10": "Month 48",
            "V11": "Month 54",
            "V12": "Month 60",
            "V13": "Month 72",
            "V14": "Month 84",
            "V15": "Month 96",
            "V16": "Month 108",
            "V17": "Month 120",
            "V18": "Month 132",
            "V19": "Month 144",
            "V20": "Month 156",
            "ST": "Symptomatic Therapy",
            "U01": "Unscheduled Visit 01",
            "U02": "Unscheduled Visit 02",
            "PW": "Premature Withdrawal",
        }

    def __parse_xml_metadata(self, xml_file):
        """
        Return (subject_id, visit_id, study_id, series_id, image_id, description) from XML metadata file.

        Parameter:
        * xml_file: PPMI XML image metadata file. Such files come with PPMI image collections.

        Returned values:
        * subject_id: Subject ID associated with the image.
        * visit_id: Visit id of the image. Example: "Month 24".
        * study_id: Study id of the image. Example: 12345.
        * series_id: Series id of the image. Example: 123456.
        * image_id: Image id of the image. Example: 123456.
        * description: Protocol description of the image. Example: "MPRAGE GRAPPA"
        """
        tree = ET.parse(xml_file)
        root = tree.getroot()

        def parse_series(series):
            assert series.tag == "series", xml_file
            for child in series:
                if child.tag == "seriesIdentifier":
                    return child.text

        def parse_protocol(protocol):
            assert protocol.tag == "imagingProtocol", xml_file
            for child in protocol:
                if child.tag == "imageUID":
                    image_id = child.text
                if child.tag == "description":
                    description = child.text
            return (image_id, description)

        def parse_study(study):
            assert study.tag == "study", xml_file
            for study_child in study:
                if study_child.tag == "studyIdentifier":
                    study_id = study_child.text
                if study_child.tag == "series":
                    series_id = parse_series(study_child)
                if study_child.tag == "imagingProtocol":
                    image_id, description = parse_protocol(study_child)
            return (study_id, series_id, image_id, description)

        def parse_visit(visit):
            assert visit.tag == "visit", xml_file
            for visit_child in visit:
                if visit_child.tag == "visitIdentifier":
                    return visit_child.text
            raise Exception(f"Visit identifier not found in visit {visit}")

        def parse_subject(subject):
            assert subject.tag == "subject", xml_file
            subject_id, visit_id, study_id, series_id, image_id, description = (
                None for x in range(6)
            )
            for child in subject:
                if child.tag == "subjectIdentifier":
                    subject_id = child.text
                if child.tag == "visit":
                    visit_id = parse_visit(child)
                if child.tag == "study":
                    study_id, series_id, image_id, description = parse_study(
                        child)
            assert None not in (
                subject_id,
                visit_id,
                study_id,
                series_id,
                image_id,
                description,
            )
            return (subject_id, visit_id, study_id, series_id, image_id, description)

        for project in root:
            if project.tag == "project":
                for child in project:
                    if child.tag == "subject":
                        return parse_subject(child)
        raise Exception(
            "Malformed XML document"
        )  # TODO: it'd be nice to have an XML schema to validate the file against

    def find_nifti(self, subject_id, event_id, description):
        """
        Find the nifti file associated with subject, event and protocol description
        in the finder's download directory.
        Raise an exception if file is not found: make sure you know what you're looking for!

        Parameters:
        * subject_id: Subject id of the sought file.
        * event_id: Event id of the file. Example: "V06". Warning: this is not the
         image visit id but a one-to-one mapping exists (see self.visit_map).
        * description: Protocol description of the file. Example: "MPRAGE GRAPPA".

        Return values:
        * Nifti file path corresponding to the subject, event, and protocol description.
        * None if no file path is found
        """

        def clean_desc(desc):
            return (
                desc.replace(" ", "_")
                .replace("(", "_")
                .replace(")", "_")
                .replace("/", "_")
            )

        subject_id = str(subject_id)

        # Find metadata file for subject, event and description
        expression = op.join(self.download_dir, f"PPMI_{subject_id}_*.xml")
        xml_files = glob.glob(expression)
        # print(f'Found {len(xml_files)} metadata files to inspect')

        for xml_file in xml_files:
            (
                s_id,
                visit_id,
                study_id,
                series_id,
                image_id,
                descr,
            ) = self.__parse_xml_metadata(xml_file)
            if (
                (subject_id == s_id)
                and (self.visit_map[event_id] == visit_id)
                and (description == descr)
            ):
                subject_dir = Path(self.download_dir, subject_id)
                expression = f"**/PPMI_{subject_id}_MR_*_S{series_id}_I{image_id}.nii"
                files = [filename for filename in subject_dir.glob(expression)]
                if len(files) != 1:
                    raise fileMatchingError(
                        f"Found {len(files)} files matching {subject_dir / expression} while exactly 1 was expected\n"
                    )
                file_name = files[0]
                return file_name
            # else:
            #     print(f'File {xml_file} is for {(s_id, visit_id, study_id, series_id, image_id, descr)} while we are looking for {subject_id, self.visit_map[event_id], description}')

        return None
        # raise Exception(
        #     f"Did not find any nifti file for subject {subject_id}, event {event_id} and protocol description {description}"
        # )<|MERGE_RESOLUTION|>--- conflicted
+++ resolved
@@ -420,15 +420,6 @@
         # Move file to cwd or extract zip file
         downloaded_files = os.listdir(self.tempdir.name)
 
-<<<<<<< HEAD
-        # we got imaging data and metadata
-        if len(downloaded_files) != 3:
-            raise fileMatchingError(
-                f"Found {len(downloaded_files)} while 3 was expected: {downloaded_files}\n"
-            )
-
-=======
->>>>>>> 3ba7df27
         # unzip files
         self.html.unzip_imaging_data(
             downloaded_files, self.tempdir.name, destination_dir
@@ -467,12 +458,8 @@
         self.html.click_button("RESET_PROTOCOL_STRING.1_Manufacturer", By.ID)
         # Click checkbox to display slice thickness in results
         self.html.click_button(
-<<<<<<< HEAD
             "RESET_PROTOCOL_NUMERIC.imgProtocol_1_Slice_Thickness", By.ID
         )
-=======
-            "RESET_PROTOCOL_NUMERIC.imgProtocol_1_Slice_Thickness", By.ID)
->>>>>>> 3ba7df27
         # Click checkbox to display manufacturer model in results
         self.html.click_button("RESET_PROTOCOL_STRING.1_Mfg_Model", By.ID)
         # Click checkbox to display study date in results
